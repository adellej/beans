#!/usr/bin/env python
# -*- coding: utf-8 -*-

"""The setup script."""

from setuptools import setup, find_packages
# , find_namespace_packages
# , Extension
# import glob


def get_version():
    """Get the version number of BEANSp"""
    import beansp
    return beansp.__version__


with open('README.rst') as readme_file:
    readme = readme_file.read()

with open('HISTORY.rst') as history_file:
    history = history_file.read()

<<<<<<< HEAD
requirements = [ "numpy","matplotlib"] # add all libraries 
=======
# add all libraries
requirements = ["numpy>=1.16",
                "matplotlib",
                "emcee>=3.0",
                "corner",
                "astropy",
                "scipy",
                "tables",
                "chainconsumer",
                "h5py>=2.10.0",
                "pySettle"]
>>>>>>> aa7fc1fa

setup(
    author="Adelle Goodwin",
    author_email='adelle.goodwin@monash.edu',
    python_requires='>=3.6.0',
    version=get_version(),
    classifiers=[
        'Development Status :: 2 - Pre-Alpha',
        'Intended Audience :: Developers',
        'License :: OSI Approved :: MIT License',
        'Natural Language :: English',
        'Programming Language :: Python :: 3.6',
        'Programming Language :: Python :: 3.7',
        'Programming Language :: Python :: 3.8',
        'Programming Language :: Python :: 3.9',
        'Programming Language :: Python :: 3.10',
    ],
    description="Bayesian parameter Estimation of Accreting Neutron Stars",
    install_requires=requirements,
    license="MIT license",
    long_description=readme + '\n\n' + history,
    include_package_data=True,
    keywords='beans',
    name='beansp',
    packages=find_packages(include=['beansp']),
    package_data={'beansp': ['data/*']},
    test_suite='tests',
    url='https://github.com/adellej/beans',
<<<<<<< HEAD
    version='0.9',
=======
>>>>>>> aa7fc1fa
    zip_safe=False,
)<|MERGE_RESOLUTION|>--- conflicted
+++ resolved
@@ -21,9 +21,6 @@
 with open('HISTORY.rst') as history_file:
     history = history_file.read()
 
-<<<<<<< HEAD
-requirements = [ "numpy","matplotlib"] # add all libraries 
-=======
 # add all libraries
 requirements = ["numpy>=1.16",
                 "matplotlib",
@@ -35,7 +32,6 @@
                 "chainconsumer",
                 "h5py>=2.10.0",
                 "pySettle"]
->>>>>>> aa7fc1fa
 
 setup(
     author="Adelle Goodwin",
@@ -64,9 +60,5 @@
     package_data={'beansp': ['data/*']},
     test_suite='tests',
     url='https://github.com/adellej/beans',
-<<<<<<< HEAD
-    version='0.9',
-=======
->>>>>>> aa7fc1fa
     zip_safe=False,
 )