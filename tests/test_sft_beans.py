#!/usr/bin/env python3

# Short Functional Test (SFT) of BEANSp
#
# Beans.do_run() does not return anything,
# hence we are testing for random run-time errors

import os

from beansp.beans import Beans


<<<<<<< HEAD
data_dir = os.path.join(os.path.dirname(
    os.path.abspath(__file__)), local_data_dir)

if not os.path.isdir(data_dir):
    os.makedirs(data_dir)

# directory/filename_base
# no file is actually created, but the directory must exist,
# otherwise the test fails!
written_data_filename_base = os.path.join(data_dir, 'dummy')

B = Beans(nwalkers=20,
          nsteps=10,
          run_id=written_data_filename_base,
          gti_checking=0,
          restart=False)
B.do_run(analyse=False)
=======
def test_SFT():
    print("BEANSp Short Functional Test (SFT)...")
    local_data_dir = 'data'
    data_dir = os.path.join(os.path.dirname(
        os.path.abspath(__file__)), local_data_dir)
    if not os.path.isdir(data_dir):
        os.makedirs(data_dir)

    # directory/filename_base
    # output data files written to this directory, must exist,
    # otherwise the test fails!
    written_data_filename_base = os.path.join(data_dir, 'dummy')

    # MCU note: 1) test fails if there is no data and restart is set to True
    #           2) test fails if there is data and restart is set to False
    # For automated github action test, 1) is the case, all si good.
    # It's up to the tester to manage other cases when this test is
    # run manually.
    B = Beans(nwalkers=20,
              nsteps=10,
              run_id=written_data_filename_base,
              gti_checking=0,
              restart=False)
    B.do_run(plot=False, analyse=False)


if __name__ == "__main__":
    # introspect and run all the functions starting with 'test'
    for f in dir():
        if f.startswith('test'):
            print(f)
            globals()[f]()
>>>>>>> 1cb02f0e
<|MERGE_RESOLUTION|>--- conflicted
+++ resolved
@@ -10,25 +10,6 @@
 from beansp.beans import Beans
 
 
-<<<<<<< HEAD
-data_dir = os.path.join(os.path.dirname(
-    os.path.abspath(__file__)), local_data_dir)
-
-if not os.path.isdir(data_dir):
-    os.makedirs(data_dir)
-
-# directory/filename_base
-# no file is actually created, but the directory must exist,
-# otherwise the test fails!
-written_data_filename_base = os.path.join(data_dir, 'dummy')
-
-B = Beans(nwalkers=20,
-          nsteps=10,
-          run_id=written_data_filename_base,
-          gti_checking=0,
-          restart=False)
-B.do_run(analyse=False)
-=======
 def test_SFT():
     print("BEANSp Short Functional Test (SFT)...")
     local_data_dir = 'data'
@@ -60,5 +41,4 @@
     for f in dir():
         if f.startswith('test'):
             print(f)
-            globals()[f]()
->>>>>>> 1cb02f0e
+            globals()[f]()