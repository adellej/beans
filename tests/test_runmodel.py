--- conflicted
+++ resolved
@@ -41,17 +41,12 @@
 
     # updated call to include the train, numburstsobs parameter, and add the
     # full model which is now also output
-<<<<<<< HEAD
     # test, valid, full_model = runmodel(theta,y,tref,bstart,pflux, pfluxe, tobs,numburstssim,len(bstart),ref_ind,gti_checking, 1, st, et)
     test, valid, full_model = runmodel(theta,B)
-=======
-    test, valid, full_model = runmodel(theta,y,tref,bstart,pflux, pfluxe, tobs,numburstssim,len(bstart),ref_ind,gti_checking, 1, st, et)
->>>>>>> d1529887
 
     #exp = [  0.37596756  , 2.57382977 ,  3.6951732  ,  5.22042564 ,  5.49339669, 5.76917402  , 7.5398804  ,129.9739876,  139.81100404 ,155.46956035]
 
     
-<<<<<<< HEAD
     # updated here with the new (corrected) alpha calculation, for
     # v0.1.3 and later
     exp = [0.36955303, 2.56867184, 3.51029901, 5.24244931, 5.39297104, 5.67404108, 6.33264429, 
@@ -60,10 +55,6 @@
     # agreement with the previous run (from v<=1.5.0) isn't as good now,
     # but still not bad, not sure why the (very small) discrepancy
     result = np.allclose(test, exp, rtol=1e-4)
-=======
-    exp = [0.36955303, 2.56867184, 3.51029901, 5.24244931, 5.39297104, 5.67404108, 6.33264429, 130.38129617, 140.42569944, 155.456677] 
-    result = np.allclose(test, exp)
->>>>>>> d1529887
 
     assert result
 
