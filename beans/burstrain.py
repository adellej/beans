--- conflicted
+++ resolved
@@ -165,12 +165,8 @@
         print("{}: z={}, X_0={}, r1={}".format(fn, z, x_0, r1 ))
 
     # Calculate the burst properties for the trial mdot value
-<<<<<<< HEAD
-    trial = settle(base, z, x_0, mdot0, cfac, mass, radius)
-
-=======
     trial = settle(base, z, x_0, mdot0, cfac, mass, radius,**kwargs)
->>>>>>> b8bf0b81
+
     if debug:
         print ('{}: initial guess mdot0={} @ t1={}, tdel={}, direction={}'.format(fn,mdot0,t1,trial.tdel,direction))
 
@@ -192,11 +188,7 @@
             or ((t1 - trial.tdel / 24.0 > min(tobs)-(max(tobs)-min(tobs))) & (direction == -1))) \
         and (mdot > minmdot and mdot < maxmdot):
 
-<<<<<<< HEAD
-        trial = settle(base, z, x_0, mdot, cfac, mass, radius)
-=======
-        trial = settle(base, z, x_0, mdot[0], cfac, mass, radius, **kwargs)
->>>>>>> b8bf0b81
+        trial = settle(base, z, x_0, mdot, cfac, mass, radius,**kwargs)
         nreturn = nreturn + 1
         nreturn_total = nreturn_total + 1
 
@@ -275,7 +267,7 @@
 
 
 def generate_burst_train( base, z, x_0, r1, r2, r3, mass, radius,
-    bstart, pflux, pfluxe, tobs, numburstssim, ref_ind, debug=False):
+    bstart, pflux, pfluxe, tobs, numburstssim, ref_ind, debug=False,**kwargs):
     """
     This routine generates a simulated burst train based on the model
     input parameters, and the mdot history inferred from the persistent
@@ -290,7 +282,6 @@
     :param mass: NS mass (M_sun)
     :param radius: NS radius (km)
     # Now all the parameters below can be passed from a Beans object
-<<<<<<< HEAD
     :param bstart: burst start times
     :param pflux: persistent flux measurements
     :param pfluxe: uncertainty on persistent flux
@@ -311,16 +302,6 @@
     alpha    [ 0  1  2  3  4  5  6  ... n-1 ]
     e_b      [ 0  1  2  3  4  5  6  ... n-1 ]
     """
-=======
-    bstart,
-    pflux,
-    pfluxe,
-    tobs,
-    numburstssim,
-    ref_ind,
-    debug=False, **kwargs
-):
->>>>>>> b8bf0b81
 
     forward, backward = True, True  # go in both directions at the start
 
@@ -385,49 +366,13 @@
 
         if backward:
             # Find the time for the *previous* burst in the train
-<<<<<<< HEAD
             result2 = next_burst( base, z, x_0, earliest, tobs, a, b,
-                r1, 1.0, mass, radius, direction=-1, debug=debug)
+                r1, 1.0, mass, radius, direction=-1, debug=debug,**kwargs)
 
         if forward:
             # Also find the time for the *next* burst in the train
             result3 = next_burst( base, z, x_0, latest, tobs, a, b,
-                r1, 1.0, mass, radius, direction=1, debug=debug)
-=======
-            result2 = next_burst(
-                base,
-                z,
-                x_0,
-                earliest,
-                tobs,
-                a,
-                b,
-                r1,
-                1.0,
-                mass,
-                radius,
-                direction=-1,
-                debug=debug, **kwargs
-            )
-
-        if forward:
-            # Also find the time for the *next* burst in the train
-            result3 = next_burst(
-                base,
-                z,
-                x_0,
-                latest,
-                tobs,
-                a,
-                b,
-                r1,
-                1.0,
-                mass,
-                radius,
-                direction=1,
-                debug=debug, **kwargs
-            )
->>>>>>> b8bf0b81
+                r1, 1.0, mass, radius, direction=1, debug=debug,**kwargs)
 
         if result2 is not None:
             # we have a result from the next_burst call going backward, so add its properties to the arrays
