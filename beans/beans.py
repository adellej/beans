--- conflicted
+++ resolved
@@ -87,9 +87,6 @@
                  burstname='../data/1808_bursts.txt', gtiname='../data/1808_gti.txt',
                  theta= (0.44, 0.01, 0.18, 2.1, 3.5, 0.108, 0.90, 0.5, 1.4, 11.2),
                  numburstssim=3, numburstsobs=4, bc=2.21, ref_ind=1, gti_checking=0, prior=prior_func,
-<<<<<<< HEAD
-                 threads = 4, test_model=True, restart=False,scaling=False):
-=======
                  threads = 4, test_model=True, restart=False):
         """
         Initialise a Beans object
@@ -127,7 +124,6 @@
         :param restart: set to True to continue a previously interrupted run
         :result: Beans object including all the required data
         """
->>>>>>> 81c21983
 
         from initialise import init
         from run_model import runmodel
@@ -157,18 +153,12 @@
 	# non-contiguous (ensemble mode) run
 
         self.train = (obsname is not None)
-<<<<<<< HEAD
         self.scaling = scaling
             # determines whether will run as a train of bursts or
             # non-contiguous bursts ("ensemble" mode); previously
             # numerical, default is 1 (True), which means a burst train
             # will be generated; set obsname=None for non-contiguous
             # (ensemble mode)
-=======
-
-        # Read in all the measurements and set up all the parameters
-
->>>>>>> 81c21983
         self.x, self.y, self.yerr, self.tref, self.bstart, self.pflux, self.pfluxe, self.tobs, self.fluen, self.st, self.et = init(ndim, nwalkers, theta, run_id, threads, numburstssim, numburstsobs, ref_ind, gti_checking, obsname, burstname, gtiname,bc,restart)
         print(self.st, self.et)
 
@@ -184,17 +174,10 @@
             print("Testing the model works..")
 
 
-<<<<<<< HEAD
             test, valid, result = runmodel(self.theta, self.y, self.tref, self.bstart,
                                    self.pflux, self.pfluxe, self.tobs, self.numburstssim,self.numburstsobs, self.ref_ind,
                                    self.gti_checking, self.train,self.st, self.et,
                                    debug=False,scaling=self.scaling) # set debug to True for testing
-=======
-            test, valid, test2 = runmodel(self.theta, self.y, self.tref, self.bstart,
-                                   self.pflux, self.pfluxe, self.tobs, self.numburstssim,self.numburstsobs, self.ref_ind,
-                                   self.gti_checking, self.train,self.st, self.et,
-                                   debug=False) # set debug to True for testing
->>>>>>> 81c21983
             print("result: ", test, valid)
 
             self.plot_model(test)
@@ -248,23 +231,11 @@
 
         s_t = 10.0 / 1440.0
 
-<<<<<<< HEAD
         # call model from IDL code defined as modeldata(base, z, x, r1, r2 ,r3)
-=======
-	      # call model (function runmodel, in run_model.py) to generate the burst
-	      # train, or the set of bursts (for "ensemble" mode. In earlier versions
-	      # the corresponding IDL function was defined as
-        # modeldata(base, z, x, r1, r2 ,r3)
-
->>>>>>> 81c21983
         model, valid, model2 = runmodel(
             theta_in, y, self.tref, self.bstart, self.pflux, self.pfluxe, self.tobs,self.numburstssim,self.numburstsobs, self.ref_ind, self.gti_checking,self.train,
              self.st, self.et,scaling=self.scaling
         )
-<<<<<<< HEAD
-
-=======
->>>>>>> 81c21983
         if not valid:
             return -np.inf, model
 
@@ -448,15 +419,9 @@
                     # Run for just one burst to get the initial interval
                     # Set ref_ind to be zero, will subsequently distribute the start burst times
                     # between up to the simulated interval
-<<<<<<< HEAD
                     test, valid, result = runmodel(theta_1, self.y, 0.0, self.bstart,
                                            self.pflux, self.pfluxe, self.tobs, 1,1, 0.0,
                                            0, self.train,self.scaling, debug=False,scaling=self.scaling)
-=======
-                    test, valid, test2 = runmodel(theta_1, self.y, 0.0, self.bstart,
-                                           self.pflux, self.pfluxe, self.tobs, 1,1, 0.0,
-                                           0, self.train, debug=False)
->>>>>>> 81c21983
                     print("result: ", test, valid)
                     # self.plot_model(test)
 
@@ -488,16 +453,10 @@
                             # Set nburstssim to 100 below, just need to make sure it's sufficient to cover
                             # the whole outburst. Replace ref_ind with trial, as the starting burst time
                             # (ref_ind is meaningless if there's no bursts)
-<<<<<<< HEAD
                             test, valid, result = runmodel(theta_1, self.y, 0.0, self.bstart,
                                                    self.pflux, self.pfluxe, self.tobs, 100,100, trial,
                                                    1,self.train, gti_start=self.st, gti_end=self.et, debug=False,scaling=self.scaling)
 
-=======
-                            test, valid, test2 = runmodel(theta_1, self.y, 0.0, self.bstart,
-                                                   self.pflux, self.pfluxe, self.tobs, 100,100, trial,
-                                                   1,self.train, gti_start=self.st, gti_end=self.et, debug=False)
->>>>>>> 81c21983
                             # for debugging
                             # self.plot_model(test)
                             # breakpoint()
