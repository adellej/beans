--- conflicted
+++ resolved
@@ -129,11 +129,7 @@
         # if "st" not in globals():
         if (gti_start is None) or (gti_end is None):
             print ('** WARNING ** can''t access GTI information')
-<<<<<<< HEAD
-            return model, valid
-=======
             return model, valid, result
->>>>>>> 81c21983
         else:
             st, et = gti_start, gti_end
 
@@ -145,11 +141,7 @@
                     if rt >= st[i] and rt <= et[i] - 10.0 / 86400.0:
 
                         valid = False
-<<<<<<< HEAD
-                        return model, valid
-=======
                         return model, valid, result
->>>>>>> 81c21983
 
     # Check here if anisoptropy estimates are consistent with Fujimoto model
     #   sqrt = (r1*r2*r3*1e3)/(63.23*0.74816)
