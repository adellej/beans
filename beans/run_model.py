# -------------------------------------------------------------------------#
import numpy as np
from burstrain import *

def runmodel(theta_in, y, tref, bstart, pflux, pfluxe, tobs, numburstssim, numburstsobs, ref_ind, gti_checking,train,
<<<<<<< HEAD
             gti_start=None, gti_end=None, debug=False):
    """
    This routine calls one of two functions that generate the burst model
    predictions, either generate_burst_train or burstensemble, depending on
    which mode the analysis is in
    It then assembles the predictions from the model into a form that can
    be compared to the observations (with appropriate scaling)

    :param theta_in: parameter tuple: X, Z, Q_b, f_a, f_E, r1, r2, r3,
      mass & radius
    :param y: observation array, comprising burst times, fluences and alpha
      values
    :param tref: reference time for bursts and observations, generally the
      first observed burst
    :param bstart: start times of observed bursts (MJD), relative to tref
    :param pflux: persistent flux, used to infer the accretion rate
    :param pfluxe: uncertainty on persistent flux
    :param tobs: times of observations for flux measurements (MJD), relative
      to tref
    :param numburstssim: number of bursts to simulate, for the "train" mode,
      both earlier and later than the reference burst
    :param numburstsobs: number of bursts observed (probably redundant)
    :param ref_ind: index (pointer to bstart) of reference burst
    :param gti_checking: flag for GTI checking (probably redundant)
    :param train: run mode, set to True for "train" (sequential) mode, False
      otherwise
    :param gti_start: array of start times for GTIs (good time intervals)
    :param gti_end: array of end times for GTIs
    :param debug: set to True to display more diagnostic information
    :return: model array with predicted burst parameters, Boolean giving
      the validity of the solution (i.e. consistent with the GTI information),
      and the full result dict from generate_burst_train/burstensemble
    """
=======
             gti_start=None, gti_end=None, debug=False,**kwargs):
>>>>>>> b8bf0b81

    if debug:
        print('Calling runmodel')

    def next_nearest(target, trials, exclude):
        """
        Function to find the element of an array that is closest (in absolute
        terms) to a particular value, excluding some "masked" elements
        Used to match the predicted bursts with those observed

        :param target: the target value we're trying to match
        :param trials: the set of candidates
        :param exclude: a list of indices that are excluded
        :return: index of matching item, or None if all are excluded
        """

        isort = np.argsort(np.abs(trials-target))
        i = 0
        while (isort[i] in exclude) and (i < len(isort)-1):
            i += 1

        if isort[i] in exclude:
            return None

        return isort[i]


    X, Z, Q_b, f_a, f_E, r1, r2, r3, mass, radius = theta_in
    #    X, Z, Q_b, s_t, f_a, f_E, r1, r2, r3 = theta

    # by default we assume the model is valid, i.e. has sufficient bursts
    # to match the observations, AND doesn't violate the GTI conditions 
    # (if we are checking those)

    valid = True

    if train:

        # Now call the function. From the code:
        # This routine generates a simulated burst train. The output is a
        # dict with the following keys:
        # ['base', 'z', 'x_0', 'r1', 'r2', 'r3', 'time', 'mdot_max', 'mdot',
        #  'iref', 'alpha', 'e_b', 'mass', 'radius', 'forward', 'backward']

        result = generate_burst_train(
<<<<<<< HEAD
            Q_b, Z, X, r1, r2, r3, mass, radius, bstart, pflux, pfluxe, tobs, numburstssim, ref_ind
=======
            base, z, x, r1, r2, r3, mass, radius, bstart, pflux, pfluxe, tobs, numburstssim, ref_ind,**kwargs
>>>>>>> b8bf0b81
        )

        tpred = result["time"]

        # bug testing sample model values
        # model = np.array([-0.04106, 2.77858, 3.99188, 3.73303, 3.68542, 4.16907, 4.71480, 115.000, 126.903, 138.070]) #to test the code we define the model as an array, where the numbers in the array are values for the parameters of y, in the same order as y. Values have been taken from Duncan's example code output

        if (y is not None) & (len(tpred) > 0):

            # Assemble the array for comparison with the data
            # First the burst times; we dynamically determine which
            # predicted burst is closest in time to each observed one, and
            # assign that predicted burst to it for comparison of the
            # properties
            # this approach is a bit newer and hopefully more robust, also
            # reflects the simulation approach in generate_burst_train

            imatch = [np.argmin(np.abs(tpred - bstart[ref_ind]))]
            for i in range(1,numburstssim):
                # now looking for a match for bursts ref_ind-i, ref_ind+i:
                # (but also want to exclude any that have already been 
                # matched!)
                if ref_ind-i >= 0:
                    # imatch.insert(0,np.argmin(np.abs(tpred-bstart[ref_ind-i])))
                    imatch.insert(0, next_nearest(bstart[ref_ind-i], tpred, imatch))
                if ref_ind+i < numburstsobs:
                    # imatch.append(np.argmin(np.abs(tpred-bstart[ref_ind+i])))
                    imatch.append(next_nearest(bstart[ref_ind+i], tpred, imatch))

            if np.any(np.array(imatch) == None):
                # Not enough bursts to match, so count model as invalid
                return None, False, result

            assert len(imatch) == numburstsobs
            # print (imatch)
            assert len(set(imatch)) == numburstsobs # don't double up on bursts

            # We only compare the times of the bursts for the events excluding
            # the reference burst, from which the train is calculated
            itime = imatch.copy()
            itime.pop(ref_ind)

            # We compare the fluences for all the bursts
            # We subtract 1 here, and also to the expression for ialpha, because the indexing is different for
            # the e_b and alpha arrays, compared to the times, coming out of generate_burst_train
            ie_b = [np.max([x - 1, 0]) for x in imatch]

            # We compare the alpha values only for observed events #1, 2 & 3 as we don't have the recurrence
            # time for event #0
            ialpha = ie_b.copy()
            ialpha.pop(0)

            # Now assemble the whole array for comparison with the measurements
            model = []
            for i in range(0, len(bstart) - 1):
                model.append(result["time"][itime[i]])
            for i in range(0, len(bstart)):
                model.append(result["e_b"][ie_b[i]])
            for i in range(0, len(bstart) - 1):
                model.append(result["alpha"][ialpha[i]])

            model = np.array(model)
        else:
	    # If you're not comparing to observed bursts, just return the
	    # result of generate_burst_train
            # This loop will (also?) be triggered if the call to 
            # generate_burst_train results in no bursts. That can happen if
            # the model parameters are nonsensical - e.g. Z<0. An "unhashable
            # type" error will then be triggered - dkg

            # I don't think it's ever correct to swap model for result
            # anymore, particularly since we're also returning the result;
            # just set the model as invalid and bail out

            # model = result
            return None, False, result

    else:
        # If we're not generating a burst train, just run the ensemble

        result = burstensemble(
<<<<<<< HEAD
            Q_b, X, Z, r1,r2,r3,mass,radius,bstart,pflux,numburstsobs)
=======
            base, x, z, r1,r2,r3,mass,radius,bstart,pflux,numburstsobs,**kwargs)
>>>>>>> b8bf0b81

        model = np.concatenate((result['time'], result['e_b'], result['alpha']))

    # Check here if the model instance is valid, i.e. the bursts that are NOT
    # matched with the observed ones must fall in gaps
    # Originally we used the (global) arrays st, et defined by 1808-match, to
    # avoid copying them over from IDL each time; but now these are passed
    # as parameters gti_start, gti_end

    if gti_checking:
        # if "st" not in globals():
        if (gti_start is None) or (gti_end is None):
            print ('** WARNING ** can''t access GTI information')
            return model, valid
        else:
            st, et = gti_start, gti_end

        for index, rt in enumerate(tpred):
            if index not in imatch:
                # ok, not one of the known bursts. Is it an excluded time?#
                for i in range(len(st)):

                    if rt >= st[i] and rt <= et[i] - 10.0 / 86400.0:

<<<<<<< HEAD
                        return model, False, result
=======
                        valid = False
                        return model, valid
>>>>>>> b8bf0b81

    # Check here if anisoptropy estimates are consistent with Fujimoto model
    #   sqrt = (r1*r2*r3*1e3)/(63.23*0.74816)
    #   xi_p = np.power(sqrt, 0.5)
    #   xi_b = (0.74816*xi_p)/r2
    #   if not (((1./xi_b)-0.5)+0.2) > 1/(2*xi_p) > (((1./xi_b)-0.5)-0.2):
    #       valid = False
    #       print('anisotropies not consistent')
    #       return model, valid
    #   else:
    #       valid = True

    if debug:
        print(f'model = {model}')

    return model, valid, result


# -------------------------------------------------------------------------#<|MERGE_RESOLUTION|>--- conflicted
+++ resolved
@@ -3,8 +3,7 @@
 from burstrain import *
 
 def runmodel(theta_in, y, tref, bstart, pflux, pfluxe, tobs, numburstssim, numburstsobs, ref_ind, gti_checking,train,
-<<<<<<< HEAD
-             gti_start=None, gti_end=None, debug=False):
+             gti_start=None, gti_end=None, debug=False,**kwargs):
     """
     This routine calls one of two functions that generate the burst model
     predictions, either generate_burst_train or burstensemble, depending on
@@ -37,9 +36,6 @@
       the validity of the solution (i.e. consistent with the GTI information),
       and the full result dict from generate_burst_train/burstensemble
     """
-=======
-             gti_start=None, gti_end=None, debug=False,**kwargs):
->>>>>>> b8bf0b81
 
     if debug:
         print('Calling runmodel')
@@ -85,11 +81,7 @@
         #  'iref', 'alpha', 'e_b', 'mass', 'radius', 'forward', 'backward']
 
         result = generate_burst_train(
-<<<<<<< HEAD
-            Q_b, Z, X, r1, r2, r3, mass, radius, bstart, pflux, pfluxe, tobs, numburstssim, ref_ind
-=======
-            base, z, x, r1, r2, r3, mass, radius, bstart, pflux, pfluxe, tobs, numburstssim, ref_ind,**kwargs
->>>>>>> b8bf0b81
+            Q_b, Z, X, r1, r2, r3, mass, radius, bstart, pflux, pfluxe, tobs, numburstssim, ref_ind,**kwargs
         )
 
         tpred = result["time"]
@@ -171,11 +163,7 @@
         # If we're not generating a burst train, just run the ensemble
 
         result = burstensemble(
-<<<<<<< HEAD
-            Q_b, X, Z, r1,r2,r3,mass,radius,bstart,pflux,numburstsobs)
-=======
-            base, x, z, r1,r2,r3,mass,radius,bstart,pflux,numburstsobs,**kwargs)
->>>>>>> b8bf0b81
+            Q_b, X, Z, r1,r2,r3,mass,radius,bstart,pflux,numburstsobs,**kwargs)
 
         model = np.concatenate((result['time'], result['e_b'], result['alpha']))
 
@@ -200,12 +188,7 @@
 
                     if rt >= st[i] and rt <= et[i] - 10.0 / 86400.0:
 
-<<<<<<< HEAD
                         return model, False, result
-=======
-                        valid = False
-                        return model, valid
->>>>>>> b8bf0b81
 
     # Check here if anisoptropy estimates are consistent with Fujimoto model
     #   sqrt = (r1*r2*r3*1e3)/(63.23*0.74816)
