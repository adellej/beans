--- conflicted
+++ resolved
@@ -2,14 +2,9 @@
 
 """Top-level package for BEANSp."""
 
-<<<<<<< HEAD
 __author__ = """Adelle Goodwin and Duncan Galloway"""
 __email__ = 'adelle.goodwin@curtin.edu.au'
 __version__ = '1.0.0'
-=======
-__author__ = 'Adelle Goodwin'
-__email__ = 'adelle.goodwin@monash.edu'
-__version__ = '0.10.0'
 
 # this allows "from beans import *"
 # __all__ = ["beans"]
@@ -18,5 +13,4 @@
 #   enables use "from beansp import Beans"
 #   rather than "from beansp.beans import BEans"
 from .beans import Beans
-# from .beans import *
->>>>>>> e7e14b15
+# from .beans import *