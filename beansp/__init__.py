# -*- coding: utf-8 -*-

"""Top-level package for BEANSp."""

__author__ = """Adelle Goodwin and Duncan Galloway"""
__email__ = 'adelle.goodwin@curtin.edu.au'
<<<<<<< HEAD
__version__ = '2.38.1dev'
=======
__version__ = '2.32.3'
>>>>>>> 48bf4ee4

# this allows "from beans import *"
# __all__ = ["beans"]

# Simplify imports from the package.
#   enables use "from beansp import Beans"
#   rather than "from beansp.beans import BEans"
from .beans import Beans
# from .beans import *<|MERGE_RESOLUTION|>--- conflicted
+++ resolved
@@ -4,11 +4,7 @@
 
 __author__ = """Adelle Goodwin and Duncan Galloway"""
 __email__ = 'adelle.goodwin@curtin.edu.au'
-<<<<<<< HEAD
-__version__ = '2.38.1dev'
-=======
-__version__ = '2.32.3'
->>>>>>> 48bf4ee4
+__version__ = '2.39.0dev'
 
 # this allows "from beans import *"
 # __all__ = ["beans"]
