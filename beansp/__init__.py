# -*- coding: utf-8 -*-

"""Top-level package for BEANSp."""

__author__ = """Adelle Goodwin and Duncan Galloway"""
__email__ = 'adelle.goodwin@curtin.edu.au'
<<<<<<< HEAD
__version__ = '2.42.0dev'
=======
__version__ = '2.33.0'
>>>>>>> 7d4400e2

# this allows "from beans import *"
# __all__ = ["beans"]

# Simplify imports from the package.
#   enables use "from beansp import Beans"
#   rather than "from beansp.beans import BEans"
from .beans import Beans
# from .beans import *<|MERGE_RESOLUTION|>--- conflicted
+++ resolved
@@ -4,11 +4,7 @@
 
 __author__ = """Adelle Goodwin and Duncan Galloway"""
 __email__ = 'adelle.goodwin@curtin.edu.au'
-<<<<<<< HEAD
-__version__ = '2.42.0dev'
-=======
-__version__ = '2.33.0'
->>>>>>> 7d4400e2
+__version__ = '2.43.0dev'
 
 # this allows "from beans import *"
 # __all__ = ["beans"]
