--- conflicted
+++ resolved
@@ -4,11 +4,7 @@
 
 __author__ = """Adelle Goodwin and Duncan Galloway"""
 __email__ = 'adelle.goodwin@curtin.edu.au'
-<<<<<<< HEAD
-__version__ = '2.34.0'
-=======
-__version__ = '2.32.0'
->>>>>>> 1872bb4c
+__version__ = '2.35.0'
 
 # this allows "from beans import *"
 # __all__ = ["beans"]
