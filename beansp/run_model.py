--- conflicted
+++ resolved
@@ -4,12 +4,7 @@
 # load local module
 from burstrain import *
 
-<<<<<<< HEAD
-def runmodel(theta_in, bean, debug=False):
-=======
-def runmodel(theta_in, y, tref, bstart, pflux, pfluxe, tobs, numburstssim, numburstsobs, ref_ind, gti_checking,train,
-             gti_start=None, gti_end=None, debug=False,**kwargs):
->>>>>>> d1529887
+def runmodel(theta_in, bean, debug=False,**kwargs):
     """
     This routine calls one of two functions that generate the burst model
     predictions, either generate_burst_train or burstensemble, depending on
@@ -71,13 +66,7 @@
         # ['base', 'z', 'x_0', 'r1', 'r2', 'r3', 'time', 'mdot_max', 'mdot',
         #  'iref', 'alpha', 'e_b', 'mass', 'radius', 'forward', 'backward']
 
-<<<<<<< HEAD
-        result = generate_burst_train( Q_b, Z, X, r1, r2, r3, mass, radius, bean )
-=======
-        result = generate_burst_train(
-            Q_b, Z, X, r1, r2, r3, mass, radius, bstart, pflux, pfluxe, tobs, numburstssim, ref_ind, **kwargs
-        )
->>>>>>> d1529887
+        result = generate_burst_train( Q_b, Z, X, r1, r2, r3, mass, radius, bean,**kwargs )
 
         tpred = result["time"]
 
@@ -157,12 +146,7 @@
     else:
         # If we're not generating a burst train, just run the ensemble
 
-<<<<<<< HEAD
-        result = burstensemble( Q_b, X, Z, r1,r2,r3,mass,radius, bean)
-=======
-        result = burstensemble(
-            Q_b, X, Z, r1,r2,r3,mass,radius,bstart,pflux,numburstsobs, **kwargs)
->>>>>>> d1529887
+        result = burstensemble( Q_b, X, Z, r1,r2,r3,mass,radius, bean, **kwargs)
 
         model = np.concatenate((result['time'], result['e_b'], result['alpha']))
 
