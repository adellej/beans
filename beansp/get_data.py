""" Reads data in from ascii files and puts in right format for emcee """

from astropy.io import ascii
import numpy as np
from os.path import exists
import sys

<<<<<<< HEAD
def get_obs(bean):
=======
def get_obs(ref_ind, bc, gti_checking, obsname, burstname, gtiname):
>>>>>>> d1529887
    """
    Reads data in from ascii files and returns the data structures required for emcee
    Requires persistent burst observations and, optionally, flux observations & satellite
    telescope GTIs; or just persistent flux measurements and GTIs.

    The following data is required, in tab-separated ascii format, with columns in the given order:
    burst observations:
        time (MJD), fluence (in 1e-9 erg/cm^2/s) fluence error, alpha, alpha error; and optionally for ensemble mode,
            persistent flux (in 1e-9 erg/cm^2/s) and error, and recurrence time (hr) and error

    observations:
        start time (MJD), stop time (MJD) persistent flux measurements (in 3-25keV 1e-9 erg/cm^2/s), pflux error

    satellite gti observing data:
        start time of obs, stop time of obs (both in MJD)

    bc is the bolometric correction to convert the persistent fluxes from 3-25keV into bolometric fluxes.

<<<<<<< HEAD
    Example screenshots of how to generate this ascii format using the
    MINBAR web interface for SAX J1808.4-3658 is included in this directory.

    In the earlier version of this routine we passed the parameters
    ref_ind, bc, obsname, burstname, gtiname, and returned x, y, yerr,
    tref, bstart, pflux, pfluxe, tobs, fluen, fluen_err, and optionally
    st, et; but now we just get the required parameters from the Beans
    object (bean), and set the attributes directly

    :param bean: Beans object from which ref_ind, bc, obsname,
      burstname & gtiname will be used to find the input data

    :return: nothing
=======
    Example screenshots of how to generate this ascii format using the MINBAR web interface for SAX J1808.4-3658
    is included in this directory.
>>>>>>> d1529887
    """

    # Is this statement redundant? st and et are returned when the GTI file is read in
    global st, et

    print("Reading input data files ...")

    # Read in the burst and observation data that contains the measurements to match

<<<<<<< HEAD
    if bean.burstname is not None:
=======
    if burstname is not None:
>>>>>>> d1529887
        # if not exists(burstname):
        #     print("** ERROR ** burst data file {} not found".format(burstname))
        #     sys.exit()

        # The "ensemble" mode tables, with additional columns, seem to require these additional
        # parameters to guarantee they are read in correctly
<<<<<<< HEAD
        burstdata = ascii.read(bean.burstname, format='tab', header_start=None, data_start=0)
        assert (len(burstdata.columns) >=5) or ((bean.obsname is None) & (len(burstdata.columns) >=9))

        # Get the burst time, fluence and alpha arrays:

        bean.bstart = np.array(burstdata['col1'])
        bean.fluen = np.array(burstdata['col2'])
        bean.fluene = np.array(burstdata['col3'])
=======
        burstdata = ascii.read(burstname, format='tab', header_start=None, data_start=0)
        assert (len(burstdata.columns) >=5) or ((obsname is None) & (len(burstdata.columns) >=9))

        # Get the burst time, fluence and alpha arrays:

        bstart = np.array(burstdata['col1'])
        fluen = np.array(burstdata['col2'])
        fluene = np.array(burstdata['col3'])
>>>>>>> d1529887
        alpha = np.array(burstdata['col4'])
        alphae = np.array(burstdata['col5'])

        # Define reference time as start of first burst/epoch
<<<<<<< HEAD
        # bstart0 = bstart[0]
        bean.tref = bean.bstart[0]
=======
        bstart0 = bstart[0]
>>>>>>> d1529887

    else:
        print ('** WARNING ** skipping read of burst data, assuming no bursts observed')
        # if there's no burst data, define the start time as the first observation instead

    # -------------------------------------------------------------------------#
    # Need len(tobs) to intialise emcee:
    # Get the observing times and peak flux arrays:
<<<<<<< HEAD
    if bean.obsname is not None:
        # if not exists(obsname):
        #     sys.exit("** ERROR ** observation file {} not found".format(obsname))
        obsdata = ascii.read(bean.obsname)
=======
    if obsname is not None:
        # if not exists(obsname):
        #     sys.exit("** ERROR ** observation file {} not found".format(obsname))
        obsdata = ascii.read(obsname)
>>>>>>> d1529887
        ta_1 = obsdata['col1']
        ta_2 = obsdata['col2']

        ssa_1 = ta_1
        ssa_2 = ta_2

        tobs = 0.5*(ta_1 + ta_2) # get the average of the start and stop times
        tobs = np.array(tobs)
        tobs_err = 0.5*(ta_2-ta_1) #calculate an error
        tobs_err = np.array(tobs_err)
        pflux = np.array(obsdata['col3'])
        pfluxe = np.array(obsdata['col4'])

        # Check the arrays are sorted here
        _i = np.argsort(tobs)
        if not np.all(_i == np.arange(len(tobs))):
            print('** WARNING ** input observation data is not sorted, fixing')
            tobs = tobs[_i]
            pflux = pflux[_i]
            pfluxe = pfluxe[_i]

        # Bolometric correction:

<<<<<<< HEAD
        bean.pflux = pflux * bean.bc
        bean.pfluxe = pfluxe * bean.bc

        if bean.burstname is not None:
            # We're using the start time in the MCMC so have to assign an error
            # This parameter is not returned to the init func, except
            # through the obs_err -> yerr parameters
            # bstart_err = np.full(len(beans_obj.bstart), 0.0069)
            bstart_err = np.full(len(bean.bstart), bean.bstart_err)
            # bstart = bstart - bstart0
            bean.bstart = bean.bstart - bean.tref

            # Define reference burst:
            tref = bean.bstart[bean.ref_ind]
=======
        pflux = pflux * bc
        pfluxe = pfluxe * bc

        if burstname is not None:
            # We're using the start time in the MCMC so have to assign an error
            bstart_err = np.full(len(bstart), 0.0069)
            bstart = bstart - bstart0

            # Define reference burst:
            tref = bstart[ref_ind]
>>>>>>> d1529887

            # Set the obs and obs_err arrays, which are what the MCMC code uses for comparison

<<<<<<< HEAD
            bean.y = np.concatenate((bean.bstart, bean.fluen, alpha[1:]), axis=0)
            # always exclude the first alpha because we do not know
            # the recurrence time of the first burst to calculate this
            bean.yerr = np.concatenate((bstart_err, bean.fluene, alphae[1:]), axis=0)

            bean.y = np.delete(bean.y, bean.ref_ind)  # delete the time of the reference burst because we do not model for this
            bean.yerr = np.delete(bean.yerr, bean.ref_ind)
        else:
            bean.tref = tobs[np.argmax(bean.pflux)]
            # bstart0 = tobs[np.argmax(pflux)]

            bean.bstart, bean.fluen, bean.y, bean.yerr = None, None, None, None
=======
            obs = np.concatenate((bstart, fluen, alpha[1:]), axis=0)
                                                # always exclude the first alpha because we do not know
                                                # the recurrence time of the first burst to calculate this
            obs_err = np.concatenate((bstart_err, fluene, alphae[1:]), axis=0)

            obs = np.delete(obs, ref_ind)  # delete the time of the reference burst because we do not model for this
            obs_err = np.delete(obs_err, ref_ind)
        else:
            bstart0 = tobs[np.argmax(pflux)]

            bstart, fluen, obs, obs_err = None, None, None, None
>>>>>>> d1529887
            # bstart0 = min(tobs)

    else:
        # If there's no observation data that indicates an "ensemble" mode run
        # Here we define some additional/alternate parameters for the "ensemble" mode run

        tobs = burstdata['col1']
        tobs_err = np.ones(len(tobs)) * 0.5
<<<<<<< HEAD
        bean.pflux = np.array(burstdata['col6'])
        bean.pfluxe = np.array(burstdata['col7'])
=======
        pflux = np.array(burstdata['col6'])
        pfluxe = np.array(burstdata['col7'])
>>>>>>> d1529887
        tdel = np.array(burstdata['col8'])
        tdele = np.array(burstdata['col9'])

        # Set the obs and obs_err arrays, which are what the MCMC code uses for comparison

<<<<<<< HEAD
        bean.y = np.concatenate((tdel, bean.fluen, alpha), axis=0)
        bean.yerr = np.concatenate((tdele, bean.fluene, alphae), axis=0)
=======
        obs = np.concatenate((tdel, fluen, alpha), axis=0)
        obs_err = np.concatenate((tdele, fluene, alphae), axis=0)
>>>>>>> d1529887

    # -------------------------------------------------------------------------#

    print ('...done')

    # Shift the observations and gtis so that they start at bstart0:

<<<<<<< HEAD
    # tobs = tobs - bstart0
    bean.tobs = tobs - bean.tref

    gti_checking = bean.gtiname is not None
=======
    tobs = tobs - bstart0

>>>>>>> d1529887
    if gti_checking:

        # Read in the gtis (required arrays are st (start time) and et (end time) of times telescope IS observing (indexes need to match)
        # gtis should be in MJD
        # if not exists(gtidata):
        #     sys.exit("** ERROR ** GTI data file {} not found".format(gtidata))
<<<<<<< HEAD
        gtidata = np.loadtxt(bean.gtiname)

        # Now extract and scale gti data:
        bean.st = np.array(gtidata[:,0])-bean.tref
        bean.et = np.array(gtidata[:,1])-bean.tref
        # st = st-bstart0
        # et = et-bstart0

        if bean.burstname is None:
            print(f"""
Observations found:
  persistent fluxes = {bean.pflux}
  gti data file = {bean.gtiname}
GTI checking will be performed""")
        else:
            print(f"""
Observations found:
  burst times = {bean.bstart}
  fluences = {bean.fluen}
  alphas = {alpha}
  persistent fluxes = {bean.pflux}
  gti data file = {bean.gtiname}
GTI checking will be performed""")
=======
        gtidata = np.loadtxt(gtiname)

        # Now extract and scale gti data:
        st = np.array(gtidata[:,0])
        et = np.array(gtidata[:,1])
        st = st-bstart0
        et = et-bstart0

        if burstname is None:
            print(f"Observations found: \n persistent fluxes = {pflux}\n You have chosen gti_checking = {gti_checking}, so the gti data is st = {st}")
        else:
            print(f"Observations found: \n burst times = {bstart}\n fluences = {fluen}\n alphas = {alpha}\n persistent fluxes = {pflux}\n You have chosen gti_checking = {gti_checking}, so the gti data is st = {st}")
>>>>>>> d1529887

        # not sure if you need to return st, et if they're also global variables (defined at start)
        return bstart0, bstart, fluen, fluene, obs, obs_err, pflux, pfluxe, tobs, st, et

    else:
<<<<<<< HEAD
        if bean.burstname is None:
            print(f"""
Observations found:
  persistent fluxes = {bean.pflux}
You have not supplied a GTI file, so no GTI checking will be performed.""")
        else:
            print(f"""
Observations found:
  burst times = {bean.bstart}
  fluences = {bean.fluen}
  alphas = {alpha}
  persistent fluxes = {bean.pflux}
You have not supplied a GTI file, so no GTI checking will be performed.""")

        bean.st, bean.et = None, None
=======
        if burstname is None:
            print(f"Observations found: \n persistent fluxes = {pflux}\n You have chosen gti_checking = {gti_checking}, so no gti data will be used.")
        else:
            print(f"Observations found: \n burst times = {bstart}\n fluences = {fluen}\n alphas = {alpha}\n persistent fluxes = {pflux}\n You have chosen gti_checking = {gti_checking}, so no gti data will be used.")
>>>>>>> d1529887

    return bstart0, bstart, fluen, fluene, obs, obs_err, pflux, pfluxe, tobs<|MERGE_RESOLUTION|>--- conflicted
+++ resolved
@@ -5,11 +5,7 @@
 from os.path import exists
 import sys
 
-<<<<<<< HEAD
 def get_obs(bean):
-=======
-def get_obs(ref_ind, bc, gti_checking, obsname, burstname, gtiname):
->>>>>>> d1529887
     """
     Reads data in from ascii files and returns the data structures required for emcee
     Requires persistent burst observations and, optionally, flux observations & satellite
@@ -28,7 +24,6 @@
 
     bc is the bolometric correction to convert the persistent fluxes from 3-25keV into bolometric fluxes.
 
-<<<<<<< HEAD
     Example screenshots of how to generate this ascii format using the
     MINBAR web interface for SAX J1808.4-3658 is included in this directory.
 
@@ -42,10 +37,6 @@
       burstname & gtiname will be used to find the input data
 
     :return: nothing
-=======
-    Example screenshots of how to generate this ascii format using the MINBAR web interface for SAX J1808.4-3658
-    is included in this directory.
->>>>>>> d1529887
     """
 
     # Is this statement redundant? st and et are returned when the GTI file is read in
@@ -55,18 +46,13 @@
 
     # Read in the burst and observation data that contains the measurements to match
 
-<<<<<<< HEAD
     if bean.burstname is not None:
-=======
-    if burstname is not None:
->>>>>>> d1529887
         # if not exists(burstname):
         #     print("** ERROR ** burst data file {} not found".format(burstname))
         #     sys.exit()
 
         # The "ensemble" mode tables, with additional columns, seem to require these additional
         # parameters to guarantee they are read in correctly
-<<<<<<< HEAD
         burstdata = ascii.read(bean.burstname, format='tab', header_start=None, data_start=0)
         assert (len(burstdata.columns) >=5) or ((bean.obsname is None) & (len(burstdata.columns) >=9))
 
@@ -75,26 +61,12 @@
         bean.bstart = np.array(burstdata['col1'])
         bean.fluen = np.array(burstdata['col2'])
         bean.fluene = np.array(burstdata['col3'])
-=======
-        burstdata = ascii.read(burstname, format='tab', header_start=None, data_start=0)
-        assert (len(burstdata.columns) >=5) or ((obsname is None) & (len(burstdata.columns) >=9))
-
-        # Get the burst time, fluence and alpha arrays:
-
-        bstart = np.array(burstdata['col1'])
-        fluen = np.array(burstdata['col2'])
-        fluene = np.array(burstdata['col3'])
->>>>>>> d1529887
         alpha = np.array(burstdata['col4'])
         alphae = np.array(burstdata['col5'])
 
         # Define reference time as start of first burst/epoch
-<<<<<<< HEAD
         # bstart0 = bstart[0]
         bean.tref = bean.bstart[0]
-=======
-        bstart0 = bstart[0]
->>>>>>> d1529887
 
     else:
         print ('** WARNING ** skipping read of burst data, assuming no bursts observed')
@@ -103,17 +75,10 @@
     # -------------------------------------------------------------------------#
     # Need len(tobs) to intialise emcee:
     # Get the observing times and peak flux arrays:
-<<<<<<< HEAD
     if bean.obsname is not None:
         # if not exists(obsname):
         #     sys.exit("** ERROR ** observation file {} not found".format(obsname))
         obsdata = ascii.read(bean.obsname)
-=======
-    if obsname is not None:
-        # if not exists(obsname):
-        #     sys.exit("** ERROR ** observation file {} not found".format(obsname))
-        obsdata = ascii.read(obsname)
->>>>>>> d1529887
         ta_1 = obsdata['col1']
         ta_2 = obsdata['col2']
 
@@ -136,8 +101,7 @@
             pfluxe = pfluxe[_i]
 
         # Bolometric correction:
-
-<<<<<<< HEAD
+        
         bean.pflux = pflux * bean.bc
         bean.pfluxe = pfluxe * bean.bc
 
@@ -152,22 +116,9 @@
 
             # Define reference burst:
             tref = bean.bstart[bean.ref_ind]
-=======
-        pflux = pflux * bc
-        pfluxe = pfluxe * bc
-
-        if burstname is not None:
-            # We're using the start time in the MCMC so have to assign an error
-            bstart_err = np.full(len(bstart), 0.0069)
-            bstart = bstart - bstart0
-
-            # Define reference burst:
-            tref = bstart[ref_ind]
->>>>>>> d1529887
 
             # Set the obs and obs_err arrays, which are what the MCMC code uses for comparison
 
-<<<<<<< HEAD
             bean.y = np.concatenate((bean.bstart, bean.fluen, alpha[1:]), axis=0)
             # always exclude the first alpha because we do not know
             # the recurrence time of the first burst to calculate this
@@ -180,19 +131,6 @@
             # bstart0 = tobs[np.argmax(pflux)]
 
             bean.bstart, bean.fluen, bean.y, bean.yerr = None, None, None, None
-=======
-            obs = np.concatenate((bstart, fluen, alpha[1:]), axis=0)
-                                                # always exclude the first alpha because we do not know
-                                                # the recurrence time of the first burst to calculate this
-            obs_err = np.concatenate((bstart_err, fluene, alphae[1:]), axis=0)
-
-            obs = np.delete(obs, ref_ind)  # delete the time of the reference burst because we do not model for this
-            obs_err = np.delete(obs_err, ref_ind)
-        else:
-            bstart0 = tobs[np.argmax(pflux)]
-
-            bstart, fluen, obs, obs_err = None, None, None, None
->>>>>>> d1529887
             # bstart0 = min(tobs)
 
     else:
@@ -201,25 +139,15 @@
 
         tobs = burstdata['col1']
         tobs_err = np.ones(len(tobs)) * 0.5
-<<<<<<< HEAD
         bean.pflux = np.array(burstdata['col6'])
         bean.pfluxe = np.array(burstdata['col7'])
-=======
-        pflux = np.array(burstdata['col6'])
-        pfluxe = np.array(burstdata['col7'])
->>>>>>> d1529887
         tdel = np.array(burstdata['col8'])
         tdele = np.array(burstdata['col9'])
 
         # Set the obs and obs_err arrays, which are what the MCMC code uses for comparison
 
-<<<<<<< HEAD
         bean.y = np.concatenate((tdel, bean.fluen, alpha), axis=0)
         bean.yerr = np.concatenate((tdele, bean.fluene, alphae), axis=0)
-=======
-        obs = np.concatenate((tdel, fluen, alpha), axis=0)
-        obs_err = np.concatenate((tdele, fluene, alphae), axis=0)
->>>>>>> d1529887
 
     # -------------------------------------------------------------------------#
 
@@ -227,22 +155,16 @@
 
     # Shift the observations and gtis so that they start at bstart0:
 
-<<<<<<< HEAD
     # tobs = tobs - bstart0
     bean.tobs = tobs - bean.tref
 
     gti_checking = bean.gtiname is not None
-=======
-    tobs = tobs - bstart0
-
->>>>>>> d1529887
     if gti_checking:
 
         # Read in the gtis (required arrays are st (start time) and et (end time) of times telescope IS observing (indexes need to match)
         # gtis should be in MJD
         # if not exists(gtidata):
         #     sys.exit("** ERROR ** GTI data file {} not found".format(gtidata))
-<<<<<<< HEAD
         gtidata = np.loadtxt(bean.gtiname)
 
         # Now extract and scale gti data:
@@ -266,26 +188,11 @@
   persistent fluxes = {bean.pflux}
   gti data file = {bean.gtiname}
 GTI checking will be performed""")
-=======
-        gtidata = np.loadtxt(gtiname)
-
-        # Now extract and scale gti data:
-        st = np.array(gtidata[:,0])
-        et = np.array(gtidata[:,1])
-        st = st-bstart0
-        et = et-bstart0
-
-        if burstname is None:
-            print(f"Observations found: \n persistent fluxes = {pflux}\n You have chosen gti_checking = {gti_checking}, so the gti data is st = {st}")
-        else:
-            print(f"Observations found: \n burst times = {bstart}\n fluences = {fluen}\n alphas = {alpha}\n persistent fluxes = {pflux}\n You have chosen gti_checking = {gti_checking}, so the gti data is st = {st}")
->>>>>>> d1529887
 
         # not sure if you need to return st, et if they're also global variables (defined at start)
         return bstart0, bstart, fluen, fluene, obs, obs_err, pflux, pfluxe, tobs, st, et
 
     else:
-<<<<<<< HEAD
         if bean.burstname is None:
             print(f"""
 Observations found:
@@ -301,11 +208,5 @@
 You have not supplied a GTI file, so no GTI checking will be performed.""")
 
         bean.st, bean.et = None, None
-=======
-        if burstname is None:
-            print(f"Observations found: \n persistent fluxes = {pflux}\n You have chosen gti_checking = {gti_checking}, so no gti data will be used.")
-        else:
-            print(f"Observations found: \n burst times = {bstart}\n fluences = {fluen}\n alphas = {alpha}\n persistent fluxes = {pflux}\n You have chosen gti_checking = {gti_checking}, so no gti data will be used.")
->>>>>>> d1529887
 
     return bstart0, bstart, fluen, fluene, obs, obs_err, pflux, pfluxe, tobs