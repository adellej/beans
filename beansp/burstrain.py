--- conflicted
+++ resolved
@@ -60,13 +60,8 @@
     # Now that we have a couple of options for interpolation, need to
     # remove the reliance on the linear interpolation parameters
     # i0 = max([0, min([len(a) - 1, max(itobs)])])
-<<<<<<< HEAD
     # mdot0 = (0.67 / 8.8) * bean.pflux[itobs[0]] * r1 
     mdot0 = bean.flux_to_mdot(x_0, dist, xi_p, mass, radius, bean.pflux[itobs[0]])
-=======
-    # mdot0 = ( (0.67 / 8.8) * (a[i0] + b[i0] * t1) * r1 )
-    mdot0 = (0.67 / 8.8) * bean.pflux[itobs[0]] * r1
->>>>>>> 32fd7b50
     if debug:
         print("{}: z={}, X_0={}, r1={}".format(fn, z, x_0, r1 ))
 
