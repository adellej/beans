--- conflicted
+++ resolved
@@ -14,25 +14,8 @@
 run=1
 debug=0
 
-<<<<<<< HEAD
 def next_burst( base, z, x_0, t1, bean, r1, cfac, mass, radius,
-    direction=1, debug=False ):
-=======
-def next_burst(
-    base,
-    z,
-    x_0,
-    t1,
-    tobs,
-    a,
-    b,
-    r1,
-    cfac,
-    mass,
-    radius,
-    direction=1,
-    debug=False,**kwargs ):
->>>>>>> d1529887
+    direction=1, debug=False, **kwargs ):
     """
     Routine to find the next burst in the series and return its properties
     Adapted from sim_burst.pro
@@ -146,13 +129,8 @@
         m_arr = [0]
         t_arr2 = [t1]
         for t in t_arr[1:]:
-<<<<<<< HEAD
             _mdot = (0.67 / 8.8) * bean.mean_flux(t1, t, bean) * r1
-            _tmp = settle(base, z, x_0, _mdot, cfac, mass, radius)
-=======
-            _mdot = (0.67 / 8.8) * mean_flux(t1, t, tobs, a, b) * r1
             _tmp = settle(base, z, x_0, _mdot, cfac, mass, radius, **kwargs)
->>>>>>> d1529887
             t_arr2.append(t1+_tmp.tdel[0]/24.)
             m_arr.append(_mdot)
         plt.plot(t_arr, np.array(t_arr2), '-', label='tdel')
@@ -189,11 +167,7 @@
 
 
 def generate_burst_train( base, z, x_0, r1, r2, r3, mass, radius,
-<<<<<<< HEAD
-    bean, full_model=False, debug=False):
-=======
-    bstart, pflux, pfluxe, tobs, numburstssim, ref_ind, debug=False, **kwargs):
->>>>>>> d1529887
+    bean, full_model=False, debug=False, **kwargs):
     """
     This routine generates a simulated burst train based on the model
     input parameters, and the mdot history inferred from the persistent
@@ -210,17 +184,8 @@
     :param bean: Beans object, from which the remaining parameters are drawn:
       bstart, pflux, pfluxe, tobs, numburstssim, ref_ind,
     # Now all the parameters below can be passed from a Beans object
-<<<<<<< HEAD
     :param full_model: if set to True, include all the parameters in the
       dict that is returned
-=======
-    :param bstart: burst start times
-    :param pflux: persistent flux measurements
-    :param pfluxe: uncertainty on persistent flux
-    :param tobs: times for the persistent flux measurements
-    :param numburstssim: number of bursts to simulate (in each direction)
-    :param ref_ind: index of reference burst
->>>>>>> d1529887
     :param debug: set to True to show additional debugging information
 
     :return: a dictionary with the following keys:
@@ -293,23 +258,13 @@
 
         if backward:
             # Find the time for the *previous* burst in the train
-<<<<<<< HEAD
             result2 = next_burst( base, z, x_0, earliest, bean,
-                r1, 1.0, mass, radius, direction=-1, debug=debug)
+                r1, 1.0, mass, radius, direction=-1, debug=debug, **kwargs)
 
         if forward:
             # Also find the time for the *next* burst in the train
             result3 = next_burst( base, z, x_0, latest, bean,
-                r1, 1.0, mass, radius, direction=1, debug=debug)
-=======
-            result2 = next_burst( base, z, x_0, earliest, tobs, a, b,
-                r1, 1.0, mass, radius, direction=-1, debug=debug, **kwargs)
-
-        if forward:
-            # Also find the time for the *next* burst in the train
-            result3 = next_burst( base, z, x_0, latest, tobs, a, b,
                 r1, 1.0, mass, radius, direction=1, debug=debug, **kwargs)
->>>>>>> d1529887
 
         if result2 is not None:
             # we have a result from the next_burst call going backward, so add its properties to the arrays
@@ -394,24 +349,7 @@
     return result
 
 
-<<<<<<< HEAD
-def burstensemble( base, x_0, z, r1, r2, r3, mass, radius, bean, full_model=False ):
-=======
-def burstensemble(
-    base,
-    x_0,
-    z,
-    r1,
-    r2,
-    r3,
-    mass,
-    radius,
-    bstart,
-    pflux,
-    numburstsobs,
-    **kwargs
-):
->>>>>>> d1529887
+def burstensemble( base, x_0, z, r1, r2, r3, mass, radius, bean, full_model=False, **kwargs ):
     """
     This routine generates as many burst predictions as there are burst
     measurements.
@@ -439,13 +377,8 @@
     se_b = []
     for i in range(0, bean.numburstsobs):
 
-<<<<<<< HEAD
         mdot = (0.67 / 8.8) * bean.pflux[i] * r1
-        tmp = settle(base, z, x_0, mdot, 1.0, mass, radius)
-=======
-        mdot = (0.67 / 8.8) * pflux[i] * r1
-        tmp = settle(base, z, x_0, mdot, 1.0, mass, radius,**kwargs)
->>>>>>> d1529887
+        tmp = settle(base, z, x_0, mdot, 1.0, mass, radius, **kwargs)
 
         mdot_hist = [mdot]
         while abs(mdot - mdot_hist[len(mdot_hist) - 1]) > mdot_res / 2.0 and (
